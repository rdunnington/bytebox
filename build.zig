--- conflicted
+++ resolved
@@ -17,20 +17,13 @@
     const should_emit_asm = b.option(bool, "asm", "Emit asm for the bytebox binaries") orelse false;
     const no_clang = b.option(bool, "noclang", "Pass this if clang isn't in the PATH") orelse false;
 
-    var bench_add_one_step: *CompileStep = buildWasmLib(b, "bench/samples/add-one.zig");
-    var bench_fibonacci_step: *CompileStep = buildWasmLib(b, "bench/samples/fibonacci.zig");
-    var bench_mandelbrot_step: *CompileStep = buildWasmLib(b, "bench/samples/mandelbrot.zig");
-
     const target = b.standardTargetOptions(.{});
     const optimize = b.standardOptimizeOption(.{});
 
-<<<<<<< HEAD
-    var bench_add_one_step: *CompileStep = buildWasmExe(b, "bench/samples/add-one.zig", optimize);
-    var bench_fibonacci_step: *CompileStep = buildWasmExe(b, "bench/samples/fibonacci.zig", optimize);
-    var bench_mandelbrot_step: *CompileStep = buildWasmExe(b, "bench/samples/mandelbrot.zig", optimize);
+    var bench_add_one_step: *CompileStep = buildWasmExe(b, "bench/samples/add-one.zig");
+    var bench_fibonacci_step: *CompileStep = buildWasmExe(b, "bench/samples/fibonacci.zig");
+    var bench_mandelbrot_step: *CompileStep = buildWasmExe(b, "bench/samples/mandelbrot.zig");
 
-=======
->>>>>>> 1e4fe3fb
     const bytebox_module: *Build.Module = b.addModule("bytebox", .{
         .root_source_file = b.path("src/core.zig"),
     });
@@ -76,15 +69,9 @@
     unit_test_step.dependOn(&run_unit_tests.step);
 
     // wasm tests
-<<<<<<< HEAD
     const wasm_testsuite_step = buildExeWithRunStep(b, target, optimize, bytebox_module, .{
-        .exe_name = "testsuite",
-        .root_src = "test/main.zig",
-=======
-    var wasm_testsuite_step = buildExeWithRunStep(b, target, optimize, bytebox_module, .{
         .exe_name = "test-wasm",
         .root_src = "test/wasm/main.zig",
->>>>>>> 1e4fe3fb
         .step_name = "test-wasm",
         .description = "Run the wasm testsuite",
     });
@@ -142,11 +129,7 @@
         .optimize = optimize,
     });
 
-<<<<<<< HEAD
     exe.root_module.addImport("bytebox", bytebox_module);
-=======
-    exe.addModule("bytebox", bytebox_module);
->>>>>>> 1e4fe3fb
 
     // exe.emit_asm = if (opts.should_emit_asm) .emit else .default;
     b.installArtifact(exe);
@@ -169,38 +152,23 @@
     return step;
 }
 
-<<<<<<< HEAD
-fn buildWasmExe(b: *Build, filepath: []const u8, optimize: std.builtin.Mode) *CompileStep {
-=======
-fn buildWasmLib(b: *Build, filepath: []const u8) *CompileStep {
->>>>>>> 1e4fe3fb
+fn buildWasmExe(b: *Build, filepath: []const u8) *CompileStep {
     var filename: []const u8 = std.fs.path.basename(filepath);
     const filename_no_extension: []const u8 = filename[0 .. filename.len - 4];
 
-    const exe = b.addExecutable(.{
+    var exe = b.addExecutable(.{
         .name = filename_no_extension,
         .root_source_file = b.path(filepath),
         .target = b.resolveTargetQuery(.{
             .cpu_arch = .wasm32,
             .os_tag = .freestanding,
-<<<<<<< HEAD
         }),
-        .optimize = optimize,
-=======
-        },
         .optimize = .ReleaseSmall,
->>>>>>> 1e4fe3fb
     });
     exe.rdynamic = true;
     exe.entry = .disabled;
 
-<<<<<<< HEAD
-    // const mode = b.standardOptimizeOption();
-    // lib.setBuildMode(mode);
     b.installArtifact(exe);
-=======
-    b.installArtifact(lib);
->>>>>>> 1e4fe3fb
 
     return exe;
 }