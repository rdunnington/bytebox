--- conflicted
+++ resolved
@@ -205,7 +205,7 @@
 
         var index: u32 = 0;
         while (index < elem_range.len) : (index += 1) {
-            var val: Val = elem_range[index].resolve(module);
+            const val: Val = elem_range[index].resolve(module);
 
             if (table.reftype == .FuncRef) {
                 // should be set in resolve() or global initialization
@@ -249,29 +249,19 @@
         const max_pages = limits.maxPages();
         const max_bytes: u64 = max_pages * k_page_size;
 
-<<<<<<< HEAD
         const mem = if (params == null) BackingMemory{
-            .Internal = StableArray(u8).init(max_pages * k_page_size),
-=======
-        var mem = if (params == null) BackingMemory{
             .Internal = StableArray(u8).init(@intCast(max_bytes)),
->>>>>>> 1e4fe3fb
         } else BackingMemory{ .External = .{
             .buffer = &[0]u8{},
             .params = params.?,
         } };
 
-<<<<<<< HEAD
         const instance = MemoryInstance{
-            .limits = Limits{ .min = 0, .max = @as(u32, @intCast(max_pages)) },
-=======
-        var instance = MemoryInstance{
             .limits = Limits{
                 .min = 0,
                 .max = max_pages,
                 .limit_type = limits.limit_type,
             },
->>>>>>> 1e4fe3fb
             .mem = mem,
         };
 
@@ -769,13 +759,8 @@
                     return false;
                 }
 
-<<<<<<< HEAD
-                const def_max: u32 = if (def_limits.max) |max| max else std.math.maxInt(u32);
-                const instance_max: u32 = if (instance_limits.max) |max| max else 0;
-=======
-                var def_max: u64 = if (def_limits.max) |max| max else std.math.maxInt(u64);
-                var instance_max: u64 = if (instance_limits.max) |max| max else 0;
->>>>>>> 1e4fe3fb
+                const def_max: u64 = if (def_limits.max) |max| max else std.math.maxInt(u64);
+                const instance_max: u64 = if (instance_limits.max) |max| max else 0;
 
                 return def_limits.min <= instance_limits.min and def_max >= instance_max;
             }
@@ -1023,11 +1008,7 @@
 
                 var table: *TableInstance = store.getTable(def_elem.table_index);
 
-<<<<<<< HEAD
-                const start_table_index_i32: i32 = if (def_elem.offset) |offset| offset.resolveTo(store, i32) else 0;
-=======
-                var start_table_index_i32: i32 = if (def_elem.offset) |*offset| offset.resolveTo(self, i32) else 0;
->>>>>>> 1e4fe3fb
+                const start_table_index_i32: i32 = if (def_elem.offset) |*offset| offset.resolveTo(self, i32) else 0;
                 if (start_table_index_i32 < 0) {
                     return error.UninstantiableOutOfBoundsTableAccess;
                 }
@@ -1038,13 +1019,8 @@
                     const elems = def_elem.elems_value.items;
                     try table.init_range_val(self, elems, @as(u32, @intCast(elems.len)), 0, start_table_index);
                 } else {
-<<<<<<< HEAD
                     const elems = def_elem.elems_expr.items;
-                    try table.init_range_expr(self, elems, @as(u32, @intCast(elems.len)), 0, start_table_index, store);
-=======
-                    var elems = def_elem.elems_expr.items;
                     try table.init_range_expr(self, elems, @as(u32, @intCast(elems.len)), 0, start_table_index);
->>>>>>> 1e4fe3fb
                 }
             } else if (def_elem.mode == .Passive) {
                 if (def_elem.elems_value.items.len > 0) {
